<<<<<<< HEAD
use crate::types::{ClientInfo, RobloxApiState};
use roboat::{friends::FriendUserInformation, users::UserDetails, ClientBuilder};
=======
>>>>>>> 1ac4b9c1
use tauri::State;

use crate::client::friends::FriendUserInformation;
use crate::{
    client::RobloxError,
    types::{ClientInfo, RobloxApiState},
};

#[tauri::command]
pub async fn get_me(state: State<'_, RobloxApiState>) -> Result<ClientInfo, String> {
    let client = state.0.read().await;

    let Some(user_info) = client.user_information().await else {
        return Err(RobloxError::InvalidRoblosecurity.to_string());
    };

    Ok(ClientInfo {
        user_id: user_info.user_id,
        username: user_info.username,
        display_name: user_info.display_name,
        robux: client.robux().await.map_err(|err| err.to_string())?,
    })
}

<<<<<<< HEAD
#[tauri::command]
pub async fn get_user(user_id: u64) -> Result<UserDetails, String> {
    let client = ClientBuilder::new().build();

    client
        .user_details(user_id)
        .await
        .map_err(|e| e.to_string())
}

#[tauri::command]
=======
#[tauri::command(async)]
>>>>>>> 1ac4b9c1
pub async fn friends_list(
    state: State<'_, RobloxApiState>,
) -> Result<Vec<FriendUserInformation>, String> {
    let client = state.0.read().await;

    client
        .friends_list(client.user_id().await.map_err(|err| err.to_string())?)
        .await
        .map_err(|err| err.to_string())
}

#[tauri::command]
pub async fn users_friends_list(
    state: State<'_, RobloxApiState>,
    user_id: u64,
) -> Result<Vec<FriendUserInformation>, String> {
    let cookie = { state.0.lock().unwrap().clone() };

    let client = ClientBuilder::new().roblosecurity(cookie).build();

    client
        .friends_list(user_id)
        .await
        .map_err(|err| err.to_string())
}<|MERGE_RESOLUTION|>--- conflicted
+++ resolved
@@ -1,8 +1,3 @@
-<<<<<<< HEAD
-use crate::types::{ClientInfo, RobloxApiState};
-use roboat::{friends::FriendUserInformation, users::UserDetails, ClientBuilder};
-=======
->>>>>>> 1ac4b9c1
 use tauri::State;
 
 use crate::client::friends::FriendUserInformation;
@@ -27,21 +22,7 @@
     })
 }
 
-<<<<<<< HEAD
-#[tauri::command]
-pub async fn get_user(user_id: u64) -> Result<UserDetails, String> {
-    let client = ClientBuilder::new().build();
-
-    client
-        .user_details(user_id)
-        .await
-        .map_err(|e| e.to_string())
-}
-
-#[tauri::command]
-=======
 #[tauri::command(async)]
->>>>>>> 1ac4b9c1
 pub async fn friends_list(
     state: State<'_, RobloxApiState>,
 ) -> Result<Vec<FriendUserInformation>, String> {
